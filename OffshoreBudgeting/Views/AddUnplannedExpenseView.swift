//
//  AddUnplannedExpenseView.swift
//  SoFar
//
//  Add Variable (Unplanned) Expense
//  -------------------------------------------------------------
//  • Card chooser (horizontal)  ← uses shared CardPickerRow (no local duplicate)
//  • Category chips row (static Add button + live, scrolling chips)
//  • Description, Amount, Date
//  -------------------------------------------------------------?
//

import SwiftUI
import UIKit
import CoreData

// MARK: - AddUnplannedExpenseView
struct AddUnplannedExpenseView: View {

    // MARK: Inputs
    let unplannedExpenseID: NSManagedObjectID?
    let allowedCardIDs: Set<NSManagedObjectID>?
    let initialCardID: NSManagedObjectID?
    let initialDate: Date?
    let onSaved: () -> Void

    // MARK: State
    @StateObject private var vm: AddUnplannedExpenseViewModel
    @EnvironmentObject private var themeManager: ThemeManager
    @State private var isPresentingAddCard = false
    
    // MARK: - Layout
    /// Height of the card picker row.  This matches the tile height defined in
    /// `CardPickerRow` so adjustments remain centralized.
    private let cardRowHeight: CGFloat = 160


    // MARK: Init
    init(unplannedExpenseID: NSManagedObjectID? = nil,
         allowedCardIDs: Set<NSManagedObjectID>? = nil,
         initialCardID: NSManagedObjectID? = nil,
         initialDate: Date? = nil,
         onSaved: @escaping () -> Void) {
        self.unplannedExpenseID = unplannedExpenseID
        self.allowedCardIDs = allowedCardIDs
        self.initialCardID = initialCardID
        self.initialDate = initialDate
        self.onSaved = onSaved

        let model = AddUnplannedExpenseViewModel(
            unplannedExpenseID: unplannedExpenseID,
            allowedCardIDs: allowedCardIDs,
            initialCardID: initialCardID,
            initialDate: initialDate
        )
        _vm = StateObject<AddUnplannedExpenseViewModel>(wrappedValue: model)
    }

    // MARK: Body
    var body: some View {
        EditSheetScaffold(
            title: vm.isEditing ? "Edit Variable Expense" : "Add Variable Expense",
            saveButtonTitle: vm.isEditing ? "Save Changes" : "Save",
            isSaveEnabled: vm.canSave,
            onSave: { trySave() }
        ) {
            // MARK: Card Picker (horizontal)
            UBFormSection("Assign a Card to Expense", isUppercased: false) {
                if vm.allCards.isEmpty {
                    VStack(spacing: DS.Spacing.m) {
                        Text("No cards yet. Add one to assign this expense.")
                            .foregroundStyle(.secondary)
                            .frame(maxWidth: .infinity, alignment: .leading)
                        GlassCTAButton(
                            maxWidth: .infinity,
                            fillHorizontally: true,
                            fallbackAppearance: .neutral,
                            action: { isPresentingAddCard = true }
                        ) {
                            Label("Add Card", systemImage: "plus")
                        }
                        .accessibilityLabel("Add Card")
                    }
                } else {
                    CardPickerRow(
                        allCards: vm.allCards,
                        selectedCardID: $vm.selectedCardID
                    )
                    .frame(maxWidth: .infinity, alignment: .center)
                    .frame(height: cardRowHeight)
                    .ub_hideScrollIndicators()
                }
            }

            // MARK: Category Chips Row
            UBFormSection("Category", isUppercased: false) {
                CategoryChipsRow(
                    selectedCategoryID: $vm.selectedCategoryID
                )
                .accessibilityElement(children: .contain)
            }


            // MARK: Individual Fields
            // Give each field its own section with a header so that the
            // descriptive label appears outside the cell, mirroring the
            // appearance of the Add Card form.  Also left‑align text for
            // improved readability on macOS and avoid right‑aligned text.

            // Expense Description
            UBFormSection("Expense Description", isUppercased: false) {
                UBFormRow {
                    if #available(iOS 15.0, macCatalyst 15.0, *) {
                        TextField("", text: $vm.descriptionText, prompt: Text("Apple Store"))
                            .autocorrectionDisabled(true)
                            .textInputAutocapitalization(.never)
                            .multilineTextAlignment(.leading)
                            .frame(maxWidth: .infinity, alignment: .leading)
                            .accessibilityLabel("Expense Description")
                    } else {
                        TextField("Apple Store", text: $vm.descriptionText)
                            .autocorrectionDisabled(true)
                            .textInputAutocapitalization(.never)
                            .multilineTextAlignment(.leading)
                            .frame(maxWidth: .infinity, alignment: .leading)
                            .accessibilityLabel("Expense Description")
                    }
                }
            }

            // Amount
            UBFormSection("Amount", isUppercased: false) {
                UBFormRow {
                    if #available(iOS 15.0, macCatalyst 15.0, *) {
                        TextField("", text: $vm.amountString, prompt: Text("299.99"))
                            .keyboardType(.decimalPad)
                            .multilineTextAlignment(.leading)
                            .frame(maxWidth: .infinity, alignment: .leading)
                            .accessibilityLabel("Amount")
                    } else {
                        TextField("299.99", text: $vm.amountString)
                            .keyboardType(.decimalPad)
                            .multilineTextAlignment(.leading)
                            .frame(maxWidth: .infinity, alignment: .leading)
                            .accessibilityLabel("Amount")
                    }
                }
            }

            // Transaction Date
            UBFormSection("Transaction Date", isUppercased: false) {
                DatePicker("", selection: $vm.transactionDate, displayedComponents: [.date])
                    .labelsHidden()
                    .ub_compactDatePickerStyle()
                    .accessibilityLabel("Transaction Date")
            }
        }
        .onAppear { CoreDataService.shared.ensureLoaded() }
        .task { await vm.load() }
        // Make sure our chips & sheet share the same context.
        .environment(\.managedObjectContext, CoreDataService.shared.viewContext)
        .sheet(isPresented: $isPresentingAddCard) {
            AddCardFormView { newName, selectedTheme in
                do {
                    let service = CardService()
                    let card = try service.createCard(name: newName)
                    if let uuid = card.value(forKey: "id") as? UUID {
                        CardAppearanceStore.shared.setTheme(selectedTheme, for: uuid)
                    }
                    vm.selectedCardID = card.objectID
                } catch {
                    let alert = UIAlertController(title: "Couldn’t Create Card", message: error.localizedDescription, preferredStyle: .alert)
                    alert.addAction(UIAlertAction(title: "OK", style: .default))
                    UIApplication.shared.connectedScenes
                        .compactMap { ($0 as? UIWindowScene)?.keyWindow }
                        .first?
                        .rootViewController?
                        .present(alert, animated: true)
                }
            }
        }
    }

    // MARK: - trySave()
    /// Validates and persists the expense via the view model.
    /// - Returns: `true` if the sheet should dismiss; `false` to stay open.
    private func trySave() -> Bool {
        guard vm.canSave else { return false }
        do {
            try vm.save()
            onSaved()
            // Resign keyboard on iOS via unified helper
            ub_dismissKeyboard()
            return true
        } catch {
            // Present error via UIKit alert on iOS; macOS simply returns false.
            let alert = UIAlertController(title: "Couldn’t Save", message: error.localizedDescription, preferredStyle: .alert)
            alert.addAction(UIAlertAction(title: "OK", style: .default))
            UIApplication.shared.connectedScenes
                .compactMap { ($0 as? UIWindowScene)?.keyWindow }
                .first?
                .rootViewController?
                .present(alert, animated: true)
            return false
        }
    }
}

// MARK: - CategoryChipsRow
/// Shared layout metrics for the category pill controls.
/// Shows a static “Add” pill followed by a horizontally-scrolling list of
/// category chips (live via @FetchRequest). Selecting a chip updates the binding.
private struct CategoryChipsRow: View {

    // MARK: Binding
    @Binding var selectedCategoryID: NSManagedObjectID?

    // MARK: Environment
    @Environment(\.managedObjectContext) private var viewContext

    // MARK: Live Fetch
    @FetchRequest(
        sortDescriptors: [NSSortDescriptor(key: "name", ascending: true,
                                           selector: #selector(NSString.localizedCaseInsensitiveCompare(_:)))]
    )
    private var categories: FetchedResults<ExpenseCategory>

    // MARK: Local State
    @State private var isPresentingNewCategory = false
    @Environment(\.platformCapabilities) private var capabilities
    @EnvironmentObject private var themeManager: ThemeManager
    @Namespace private var glassNamespace

    var body: some View {
        HStack(spacing: DS.Spacing.m) {
            // MARK: Static Add Button (doesn't scroll)
            AddCategoryPill {
                isPresentingNewCategory = true
            }

            // MARK: Scrolling Chips (wrapped in a single GlassEffectContainer on OS26)
            Group {
                if capabilities.supportsOS26Translucency, #available(iOS 26.0, macOS 26.0, macCatalyst 26.0, *) {
                    GlassEffectContainer(spacing: DS.Spacing.s) {
                        ScrollView(.horizontal, showsIndicators: false) {
                            LazyHStack(spacing: DS.Spacing.s) {
                                if categories.isEmpty {
                                    Text("No categories yet")
                                        .foregroundStyle(.secondary)
                                        .padding(.vertical, 10)
                                } else {
                                    ForEach(categories, id: \.objectID) { cat in
                                        let isSel = selectedCategoryID == cat.objectID
                                        CategoryChip(
                                            id: cat.objectID.uriRepresentation().absoluteString,
                                            name: cat.name ?? "Untitled",
                                            colorHex: cat.color ?? "#999999",
                                            isSelected: isSel,
                                            namespace: glassNamespace
                                        )
                                        .onTapGesture { selectedCategoryID = cat.objectID }
                                        .glassEffectTransition(.matchedGeometry)
                                    }
                                }
                            }
                            .padding(.horizontal, DS.Spacing.s)
                        }
                    }
                } else {
                    ScrollView(.horizontal, showsIndicators: false) {
                        LazyHStack(spacing: DS.Spacing.s) {
                            if categories.isEmpty {
                                Text("No categories yet")
                                    .foregroundStyle(.secondary)
                                    .padding(.vertical, 10)
                            } else {
                                ForEach(categories, id: \.objectID) { cat in
                                    CategoryChip(
                                        id: cat.objectID.uriRepresentation().absoluteString,
                                        name: cat.name ?? "Untitled",
                                        colorHex: cat.color ?? "#999999",
                                        isSelected: selectedCategoryID == cat.objectID,
                                        namespace: nil
                                    )
                                    .onTapGesture { selectedCategoryID = cat.objectID }
                                }
                            }
                        }
                        .padding(.horizontal, DS.Spacing.s)
                    }
                }
            }
            // Hide scroll indicators consistently across platforms
            .ub_hideScrollIndicators()
        }
        .sheet(isPresented: $isPresentingNewCategory) {
            // Build as a single expression to avoid opaque 'some View' type mismatches.
            let base = ExpenseCategoryEditorSheet(
                initialName: "",
                initialHex: "#4E9CFF"
            ) { name, hex in
                // Persist the new category and auto-select it.
                let category = ExpenseCategory(context: viewContext)
                category.id = UUID()
                category.name = name
                category.color = hex
                do {
                    // Obtain a permanent ID so the fetch request updates immediately.
                    try viewContext.obtainPermanentIDs(for: [category])
                    try viewContext.save()
                    // Auto-select the newly created category.
                    selectedCategoryID = category.objectID
                } catch {
                    AppLog.ui.error("Failed to create category: \(error.localizedDescription)")
                }
            }
            .environment(\.managedObjectContext, viewContext)

            // Apply detents on supported OS versions without changing the opaque type.
            Group {
                if #available(iOS 16.0, *) {
                    base.presentationDetents([.medium])
                } else {
                    base
                }
            }
        }
        .ub_onChange(of: categories.count) {
            // Auto-pick first category if none selected yet
            if selectedCategoryID == nil, let first = categories.first {
                selectedCategoryID = first.objectID
            }
        }
    }
}

// MARK: - AddCategoryPill
/// Compact, fixed “Add” control styled like a pill.
private struct AddCategoryPill: View {
    var onTap: () -> Void
    @EnvironmentObject private var themeManager: ThemeManager

    var body: some View {
        Button(action: onTap) {
            Label("Add", systemImage: "plus")
                .font(.subheadline.weight(.semibold))
        }
        .buttonStyle(
            AddCategoryPillStyle(
                tint: themeManager.selectedTheme.resolvedTint
            )
        )
        .controlSize(.regular)
        .accessibilityLabel("Add Category")
    }
}

// MARK: - CategoryChip
/// A single pill-shaped category with a color dot and name.
private struct CategoryChip: View {
    let id: String
    let name: String
    let colorHex: String
    let isSelected: Bool
    let namespace: Namespace.ID?
    @Environment(\.platformCapabilities) private var capabilities
    @Environment(\.colorScheme) private var colorScheme

    var body: some View {
        let categoryColor = Color(hex: colorHex) ?? .secondary
        let style = CategoryChipStyle.make(
            isSelected: isSelected,
            categoryColor: categoryColor,
            colorScheme: colorScheme
        )

        let pill = CategoryChipPill(
            isSelected: isSelected,
            selectionColor: isSelected ? categoryColor : nil,
            glassTextColor: style.glassTextColor,
            fallbackTextColor: style.fallbackTextColor,
            fallbackFill: style.fallbackFill,
            fallbackStrokeColor: style.fallbackStroke.color,
            fallbackStrokeLineWidth: style.fallbackStroke.lineWidth
        ) {
            HStack(spacing: DS.Spacing.s) {
                Circle()
                    .fill(categoryColor)
                    .frame(width: 10, height: 10)
                Text(name)
                    .font(.subheadline.weight(.semibold))
            }
        }

<<<<<<< HEAD
        let resolvedChip = Group {
            if capabilities.supportsOS26Translucency, #available(iOS 26.0, macCatalyst 26.0, *) {
=======
        let shouldApplyShadow = style.shadowRadius > 0 || style.shadowY != 0

        let chipContent = Group {
            if capabilities.supportsOS26Translucency, #available(iOS 26.0, macOS 26.0, macCatalyst 26.0, *) {
                let glassContent = content
                    .foregroundStyle(style.glassTextColor)
                    .glassEffect(
                        .regular.interactive(),
                        in: capsule
                    )
                    .overlay {
                        if let stroke = style.glassStroke {
                            capsule.stroke(stroke.color, lineWidth: stroke.lineWidth)
                        }
                    }

>>>>>>> 925e5c36
                if let ns = namespace {
                    pill
                        .glassEffectID(id, in: ns)
                } else {
                    pill
                }
            } else {
                pill
            }
        }

        let base = resolvedChip
            .scaleEffect(style.scale)
            .animation(.easeOut(duration: 0.15), value: isSelected)
            .accessibilityAddTraits(isSelected ? .isSelected : [])

        let shouldApplyShadow = style.shadowRadius > 0 || style.shadowY != 0

        if shouldApplyShadow {
            base
                .shadow(
                    color: style.shadowColor,
                    radius: style.shadowRadius,
                    x: 0,
                    y: style.shadowY
                )
        } else {
            base
        }
    }

}

// MARK: - Styles
private struct AddCategoryPillStyle: ButtonStyle {
    let tint: Color

    func makeBody(configuration: Configuration) -> some View {
        let isActive = configuration.isPressed

        let capsule = Capsule(style: .continuous)

        return CategoryChipPill(
            isSelected: false,
            selectionColor: nil,
            glassTextColor: .primary,
            fallbackTextColor: .primary,
            fallbackFill: DS.Colors.chipFill,
            fallbackStrokeColor: DS.Colors.chipFill,
            fallbackStrokeLineWidth: 1
        ) {
            configuration.label
                .font(.subheadline.weight(.semibold))
        }
<<<<<<< HEAD
        .overlay {
            if isActive {
                capsule.strokeBorder(tint.opacity(0.35), lineWidth: 2)
=======

        return Group {
            if capabilities.supportsOS26Translucency, #available(iOS 26.0, macOS 26.0, macCatalyst 26.0, *) {
                label
                    .foregroundStyle(.primary)
                    .glassEffect(.regular.interactive(), in: capsule)
                    .background {
                        if isActive {
                            capsule.fill(tint.opacity(0.25))
                        }
                    }
                    .overlay {
                        if isActive {
                            capsule.stroke(tint, lineWidth: 2)
                        }
                    }
            } else {
                label
                    .foregroundStyle(.primary)
                    .background {
                        capsule.fill(isActive ? tint.opacity(0.18) : DS.Colors.chipFill)
                    }
                    .overlay {
                        if isActive {
                            capsule.stroke(tint, lineWidth: 2)
                        }
                    }
>>>>>>> 925e5c36
            }
        }
        .animation(.easeOut(duration: 0.15), value: isActive)
    }
}<|MERGE_RESOLUTION|>--- conflicted
+++ resolved
@@ -391,28 +391,8 @@
                     .font(.subheadline.weight(.semibold))
             }
         }
-
-<<<<<<< HEAD
         let resolvedChip = Group {
             if capabilities.supportsOS26Translucency, #available(iOS 26.0, macCatalyst 26.0, *) {
-=======
-        let shouldApplyShadow = style.shadowRadius > 0 || style.shadowY != 0
-
-        let chipContent = Group {
-            if capabilities.supportsOS26Translucency, #available(iOS 26.0, macOS 26.0, macCatalyst 26.0, *) {
-                let glassContent = content
-                    .foregroundStyle(style.glassTextColor)
-                    .glassEffect(
-                        .regular.interactive(),
-                        in: capsule
-                    )
-                    .overlay {
-                        if let stroke = style.glassStroke {
-                            capsule.stroke(stroke.color, lineWidth: stroke.lineWidth)
-                        }
-                    }
-
->>>>>>> 925e5c36
                 if let ns = namespace {
                     pill
                         .glassEffectID(id, in: ns)
@@ -467,39 +447,9 @@
             configuration.label
                 .font(.subheadline.weight(.semibold))
         }
-<<<<<<< HEAD
         .overlay {
             if isActive {
                 capsule.strokeBorder(tint.opacity(0.35), lineWidth: 2)
-=======
-
-        return Group {
-            if capabilities.supportsOS26Translucency, #available(iOS 26.0, macOS 26.0, macCatalyst 26.0, *) {
-                label
-                    .foregroundStyle(.primary)
-                    .glassEffect(.regular.interactive(), in: capsule)
-                    .background {
-                        if isActive {
-                            capsule.fill(tint.opacity(0.25))
-                        }
-                    }
-                    .overlay {
-                        if isActive {
-                            capsule.stroke(tint, lineWidth: 2)
-                        }
-                    }
-            } else {
-                label
-                    .foregroundStyle(.primary)
-                    .background {
-                        capsule.fill(isActive ? tint.opacity(0.18) : DS.Colors.chipFill)
-                    }
-                    .overlay {
-                        if isActive {
-                            capsule.stroke(tint, lineWidth: 2)
-                        }
-                    }
->>>>>>> 925e5c36
             }
         }
         .animation(.easeOut(duration: 0.15), value: isActive)
