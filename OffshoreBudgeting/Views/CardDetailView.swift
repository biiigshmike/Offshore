//
//  CardDetailView.swift
//  SoFar
//
//  Wallet-style detail for a selected Card.
//  - Top bar: Done + Search, Edit
//  - iOS/macOS safe toolbar & searchable usage
//

import SwiftUI
import CoreData

// MARK: - CardDetailView
struct CardDetailView: View {
    // MARK: Inputs
    let card: CardItem
    @Binding var isPresentingAddExpense: Bool
    var onDone: () -> Void
    var onEdit: () -> Void

    // MARK: State
    @StateObject private var viewModel: CardDetailViewModel
    @Environment(\.responsiveLayoutContext) private var layoutContext
    @EnvironmentObject private var themeManager: ThemeManager
    @Environment(\.managedObjectContext) private var viewContext
    @AppStorage(AppSettingsKeys.confirmBeforeDelete.rawValue) private var confirmBeforeDelete: Bool = true
    @State private var isSearchActive: Bool = false
    @FocusState private var isSearchFieldFocused: Bool
    // Add flows
    @State private var isPresentingAddPlanned: Bool = false
    @State private var expensePendingDeletion: CardExpense?
    @State private var isConfirmingDelete: Bool = false
    @State private var deletionError: DeletionError?

    // No longer tracking header offset via state; the header is rendered
    // outside of the scroll view and does not need to drive layout of the
    // underlying content.
    // @State private var headerOffset: CGFloat = 0

    private let initialHeaderTopPadding: CGFloat = 16
    
    // MARK: Init
    init(card: CardItem,
         isPresentingAddExpense: Binding<Bool>,
         onDone: @escaping () -> Void,
         onEdit: @escaping () -> Void) {
        self.card = card
        self._isPresentingAddExpense = isPresentingAddExpense
        self.onDone = onDone
        self.onEdit = onEdit
        _viewModel = StateObject(wrappedValue: CardDetailViewModel(card: card))
    }
    
    // MARK: Body
    var body: some View {
        navigationContainer
        .ub_navigationBackground(
            theme: themeManager.selectedTheme,
            configuration: themeManager.glassConfiguration
        )
        .task { await viewModel.load() }
        //.accentColor(themeManager.selectedTheme.tint)
        //.tint(themeManager.selectedTheme.tint)
        // Add Variable (Unplanned) Expense sheet for this card
        .sheet(isPresented: $isPresentingAddExpense) {
            AddUnplannedExpenseView(
                initialCardID: card.objectID,
                initialDate: Date(),
                onSaved: {
                    isPresentingAddExpense = false
                    Task { await viewModel.load() }
                }
            )
        }
        // Add Planned Expense sheet for this card
        .sheet(isPresented: $isPresentingAddPlanned) {
            AddPlannedExpenseView(
                preselectedBudgetID: nil,
                defaultSaveAsGlobalPreset: false,
                showAssignBudgetToggle: true,
                onSaved: {
                    isPresentingAddPlanned = false
                    Task { await viewModel.load() }
                },
                initialCardID: card.objectID
            )
            .environment(\.managedObjectContext, CoreDataService.shared.viewContext)
        }
<<<<<<< HEAD
        .alert("Delete Expense?", isPresented: $isConfirmingDelete, presenting: expensePendingDeletion) { expense in
            Button("Delete", role: .destructive) { performDelete(expense) }
            Button("Cancel", role: .cancel) { expensePendingDeletion = nil }
        } message: { _ in
            Text("This will remove the expense from the card.")
        }
        .alert("Couldn't Delete Expense", presenting: $deletionError) { _ in
            Button("OK", role: .cancel) { }
        } message: { error in
            Text(error.message)
=======
        .alert("Delete Expense?", isPresented: $isConfirmingDelete) {
            Button("Delete", role: .destructive) {
                if let expense = expensePendingDeletion {
                    performDelete(expense)
                }
            }
            Button("Cancel", role: .cancel) { expensePendingDeletion = nil }
        } message: {
            Text("This will remove the expense from the card.")
        }
        .alert(item: $deletionError) { error in
            Alert(
                title: Text("Couldn't Delete Expense"),
                message: Text(error.message),
                dismissButton: .cancel(Text("OK"))
            )
>>>>>>> b33c71f6
        }
        .ub_surfaceBackground(
            themeManager.selectedTheme,
            configuration: themeManager.glassConfiguration,
            ignoringSafeArea: .all
        )
    }

    // MARK: content
    @ViewBuilder
    private var content: some View {
        switch viewModel.state {
        case .initial, .loading:
            ProgressView().frame(maxWidth: .infinity, maxHeight: .infinity)
        case .error(let message):
            VStack(spacing: 12) {
                Image(systemName: "exclamationmark.triangle")
                    .font(.system(size: 40, weight: .bold))
                Text("Couldn’t load details")
                    .font(.headline)
                Text(message).font(.subheadline).foregroundStyle(.secondary)
            }
            .frame(maxWidth: .infinity, maxHeight: .infinity)
            .padding()
        case .empty:
            VStack(spacing: 12) {
                Image(systemName: "creditcard")
                    .font(.system(size: 44, weight: .regular))
                    .foregroundStyle(.secondary)
                Text("No expenses yet")
                    .font(.title3.weight(.semibold))
                Text("Add an expense to see totals and categories here.")
                    .font(.subheadline).foregroundStyle(.secondary)
            }
            .frame(maxWidth: .infinity, maxHeight: .infinity, alignment: .center)
            .padding()
        case .loaded(let total, _, _):
            let cardMaxWidth = resolvedCardMaxWidth(in: layoutContext)
            listContent(cardMaxWidth: cardMaxWidth, total: total)
    }
    }

    @ViewBuilder
    private func listContent(cardMaxWidth: CGFloat?, total: Double) -> some View {
        if #available(iOS 16.0, macCatalyst 16.0, *) {
<<<<<<< HEAD
            baseList(cardMaxWidth: cardMaxWidth, total: total)
                .scrollContentBackground(.hidden)
                .listSectionSpacing(20)
=======
            if #available(iOS 17.0, macCatalyst 17.0, *) {
                baseList(cardMaxWidth: cardMaxWidth, total: total)
                    .scrollContentBackground(.hidden)
                    .listSectionSpacing(20)
            } else {
                baseList(cardMaxWidth: cardMaxWidth, total: total)
                    .scrollContentBackground(.hidden)
            }
>>>>>>> b33c71f6
        } else {
            baseList(cardMaxWidth: cardMaxWidth, total: total)
        }
    }

    private func baseList(cardMaxWidth: CGFloat?, total: Double) -> some View {
        List {
<<<<<<< HEAD
            cardRow(maxWidth: cardMaxWidth)
            totalsListRow(total: total)
            categoryListRow(categories: viewModel.filteredCategories)
            expensesSection
        }
        .ub_listStyleLiquidAware()
=======
            // Card header as its own section to ensure consistent rendering
            // with modern List defaults across iOS 16/17.
            Section {
                cardRow(maxWidth: cardMaxWidth)
            }

            // Totals + categories grouped together so they remain visible
            // above the expenses list, regardless of List section spacing.
            Section {
                totalsListRow(total: total)
                categoryListRow(categories: viewModel.filteredCategories)
            }

            // Expenses list (already returns a Section)
            expensesSection
        }
        .ub_listStyleLiquidAware()
        .ub_hideScrollIndicators()
#if os(iOS)
        // Neutralize UIKit's automatic bottom padding and provide our own
        // spacer so the list always scrolls and doesn't get constrained by
        // the tab bar.
        .background(UBScrollViewInsetAdjustmentDisabler())
#endif
        .cardDetailListBottomInset(layoutContext: layoutContext)
    }

    // MARK: Bottom inset for comfortable/infinite scrolling
    // Mirrors the strategy used in BudgetDetailsView so lists remain scrollable
    // even when content is short, and to keep spacing consistent above the tab bar.
    @ViewBuilder
    private func cardDetailBottomSpacer() -> some View {
        Color.clear.frame(height: CardDetailListBottomInsetMetrics.bottomInset(for: layoutContext))
            .allowsHitTesting(false)
            .accessibilityHidden(true)
>>>>>>> b33c71f6
    }

    @ViewBuilder
    private func cardRow(maxWidth: CGFloat?) -> some View {
        CardTileView(card: card, enableMotionShine: true)
            .frame(maxWidth: maxWidth)
            .frame(maxWidth: .infinity, alignment: .center)
            .padding(.horizontal, 16)
            .padding(.top, initialHeaderTopPadding)
            .padding(.bottom, 12)
            .listRowInsets(.init())
            .listRowBackground(Color.clear)
    }

    @ViewBuilder
    private func totalsListRow(total: Double) -> some View {
        totalsSection(total: total)
            .padding(.horizontal, 16)
            .listRowInsets(.init(top: 0, leading: 0, bottom: 12, trailing: 0))
            .listRowBackground(Color.clear)
    }

    @ViewBuilder
    private func categoryListRow(categories: [CardCategoryTotal]) -> some View {
        categoryBreakdown(categories: categories)
            .padding(.horizontal, 16)
            .listRowInsets(.init(top: 0, leading: 0, bottom: 12, trailing: 0))
            .listRowBackground(Color.clear)
    }

    private var expensesSection: some View {
        Section {
            let expenses = viewModel.filteredExpenses
            if expenses.isEmpty {
                Text(viewModel.searchText.isEmpty ? "No expenses found." : "No results for “\(viewModel.searchText)”")
                    .font(.callout)
                    .foregroundStyle(.secondary)
                    .frame(maxWidth: .infinity, alignment: .leading)
                    .padding()
                    .padding(.horizontal, 16)
                    .contentShape(Rectangle())
                    .listRowInsets(.init(top: 0, leading: 0, bottom: 24, trailing: 0))
                    .listRowBackground(rowBackground(color: themeManager.selectedTheme.secondaryBackground))
                    .ub_preOS26ListRowBackground(themeManager.selectedTheme.secondaryBackground)
            } else {
                ForEach(Array(expenses.enumerated()), id: \.element.id) { pair in
                    let isFirst = pair.offset == 0
                    let isLast = pair.offset == expenses.count - 1
                    ExpenseRow(expense: pair.element, currencyCode: currencyCode)
                        .padding()
                        .padding(.horizontal, 16)
                        .contentShape(Rectangle())
                        .listRowInsets(.init(top: isFirst ? 0 : 4, leading: 0, bottom: isLast ? 24 : 12, trailing: 0))
                        .listRowBackground(rowBackground(color: themeManager.selectedTheme.secondaryBackground))
                        .ub_preOS26ListRowBackground(themeManager.selectedTheme.secondaryBackground)
                        .unifiedSwipeActions(
                            UnifiedSwipeConfig(allowsFullSwipeToDelete: false),
                            onEdit: nil,
                            onDelete: { requestDelete(pair.element) }
                        )
                }
                .onDelete { handleDelete($0) }
            }
        } header: {
            Text("EXPENSES")
                .font(.subheadline.weight(.semibold))
                .foregroundStyle(.secondary)
                .frame(maxWidth: .infinity, alignment: .leading)
                .padding(.leading, 16)
                .padding(.trailing, 16)
                .padding(.top, 12)
                .padding(.bottom, 4)
                .textCase(nil)
        }
    }

    private func requestDelete(_ expense: CardExpense) {
        if confirmBeforeDelete {
            expensePendingDeletion = expense
            isConfirmingDelete = true
        } else {
            performDelete(expense)
        }
    }

    private func handleDelete(_ offsets: IndexSet) {
        let expenses = viewModel.filteredExpenses
        let targets = offsets.compactMap { index in
            expenses.indices.contains(index) ? expenses[index] : nil
        }
        guard !targets.isEmpty else { return }

        if confirmBeforeDelete, let first = targets.first {
            expensePendingDeletion = first
            isConfirmingDelete = true
        } else {
            targets.forEach { performDelete($0) }
        }
    }

    private func performDelete(_ expense: CardExpense) {
        Task { @MainActor in
            expensePendingDeletion = nil
            isConfirmingDelete = false

            do {
                try await viewModel.delete(expense: expense)
                await viewModel.load()
            } catch {
                if viewContext.hasChanges { viewContext.rollback() }
                deletionError = DeletionError(message: error.localizedDescription)
            }
        }
    }

    private func rowBackground(color: Color) -> some View {
        RoundedRectangle(cornerRadius: 16, style: .continuous)
            .fill(color)
    }

    private var currencyCode: String {
        if #available(iOS 16.0, macCatalyst 16.0, *) {
            return Locale.current.currency?.identifier ?? "USD"
        } else {
            return Locale.current.currencyCode ?? "USD"
        }
    }

    // MARK: navigationContainer
    @ViewBuilder
    private var navigationContainer: some View {
        if #available(iOS 16.0, macCatalyst 16.0, *) {
            NavigationStack {
                navigationContent
            }
        } else {
            NavigationView {
                navigationContent
            }
        }
    }

    private var navigationContent: some View {
        content
            .navigationTitle(card.name)
        #if os(iOS)
            .navigationBarTitleDisplayMode(.inline)
        #endif
            .toolbar {
                ToolbarItem(placement: .navigationBarLeading) {
                    Button("Done") { onDone() }
                        .keyboardShortcut(.escape, modifiers: [])
                }
                ToolbarItemGroup(placement: .navigationBarTrailing) {
                    if isSearchActive {
                        TextField("Search expenses", text: $viewModel.searchText)
                            .textFieldStyle(.roundedBorder)
                            .frame(maxWidth: 200)
                            .focused($isSearchFieldFocused)
                        Button("Cancel") {
                            withAnimation {
                                isSearchActive = false
                                viewModel.searchText = ""
                                isSearchFieldFocused = false
                            }
                        }
                    } else {
                        IconOnlyButton(systemName: "magnifyingglass") {
                            withAnimation { isSearchActive = true }
                            isSearchFieldFocused = true
                        }
                        IconOnlyButton(systemName: "pencil") {
                            onEdit()
                        }
                        // Add Expense menu (Planned or Variable) — keep as the rightmost control
                        Menu {
                            Button("Add Planned Expense") { isPresentingAddPlanned = true }
                            Button("Add Variable Expense") { isPresentingAddExpense = true }
                        } label: {
                            RootHeaderControlIcon(systemImage: "plus")
                        }
                        .modifier(HideMenuIndicatorIfPossible())
                        .accessibilityLabel("Add Expense")
                    }
                }
            }
    }

    
    // MARK: totalsSection
    private func totalsSection(total: Double) -> some View {
        VStack(alignment: .leading, spacing: 8) {
            Text("TOTAL SPENT")
                .font(.subheadline.weight(.semibold))
                .foregroundStyle(.secondary)
            Text(total, format: .currency(code: currencyCode))
                .font(.system(size: 32, weight: .bold, design: .rounded))
        }
        .frame(maxWidth: .infinity, alignment: .leading)
        .padding()
        .background(themeManager.selectedTheme.secondaryBackground)
        .clipShape(RoundedRectangle(cornerRadius: 16, style: .continuous))
    }
    
    // MARK: categoryBreakdown
    private func categoryBreakdown(categories: [CardCategoryTotal]) -> some View {
        VStack(alignment: .leading, spacing: 12) {
            Text("BY CATEGORY")
                .font(.subheadline.weight(.semibold))
                .foregroundStyle(.secondary)
            ForEach(categories) { cat in
                HStack {
                    Circle()
                        .fill(cat.color)
                        .frame(width: 10, height: 10)
                    Text(cat.name)
                        .frame(maxWidth: .infinity, alignment: .leading)
                    Text(cat.amount, format: .currency(code: currencyCode))
                        .monospacedDigit()
                        .font(.callout.weight(.semibold))
                }
                .padding(.vertical, 2)
            }
        }
        .frame(maxWidth: .infinity, alignment: .leading)
        .padding()
        .background(themeManager.selectedTheme.secondaryBackground)
        .clipShape(RoundedRectangle(cornerRadius: 16, style: .continuous))
    }
    
    // MARK: Layout Helpers
    private func resolvedCardMaxWidth(in context: ResponsiveLayoutContext) -> CGFloat? {
        let availableWidth = max(context.containerSize.width - context.safeArea.leading - context.safeArea.trailing, 0)

        switch context.idiom {
        case .phone:
            return nil
        case .pad, .mac, .vision, .car:
            return boundedCardWidth(for: availableWidth, upperBound: 520)
        case .unspecified:
            if context.horizontalSizeClass == .regular {
                return boundedCardWidth(for: availableWidth, upperBound: 480)
            } else {
                return nil
            }
        }
    }

    private func boundedCardWidth(for availableWidth: CGFloat, upperBound: CGFloat) -> CGFloat? {
        guard availableWidth > 0 else { return upperBound }
        return min(availableWidth, upperBound)
    }

    // The sectionOffset helper and associated preference key were removed
    // because the card header is no longer rendered in this view, eliminating
    // the need to adjust the content based on a stored scroll offset.
}

// MARK: - ExpenseRow
private struct ExpenseRow: View {
    let expense: CardExpense
    let currencyCode: String
    private let df: DateFormatter = {
        let d = DateFormatter()
        d.dateStyle = .medium
        return d
    }()
    var body: some View {
        HStack(alignment: .firstTextBaseline) {
            VStack(alignment: .leading, spacing: 2) {
                Text(expense.description)
                    .font(.body.weight(.medium))
                if let date = expense.date {
                    Text(df.string(from: date)).font(.caption).foregroundStyle(.secondary)
                }
            }
            Spacer()
            Text(expense.amount, format: .currency(code: currencyCode))
                .font(.body.weight(.semibold)).monospacedDigit()
        }
        .contentShape(Rectangle())
        .accessibilityElement(children: .combine)
    }
}

// MARK: - Shared Toolbar Icon
private struct IconOnlyButton: View {
    let systemName: String
    var action: () -> Void
    @EnvironmentObject private var themeManager: ThemeManager
    var body: some View {
        Button(action: action) {
            Image(systemName: systemName)
                .font(.system(size: 18, weight: .semibold))
                .symbolRenderingMode(.monochrome)
                .foregroundStyle(themeManager.selectedTheme.accent)
                .imageScale(.medium)
                .padding(.horizontal, 2)
                .contentShape(Rectangle())
        }
        .buttonStyle(.plain)
        .accessibilityLabel(Text(label))
    }
    private var label: String {
        switch systemName {
        case "magnifyingglass": return "Search"
        case "pencil": return "Edit"
        default: return "Action"
        }
    }
}

private struct DeletionError: Identifiable {
    let id = UUID()
    let message: String
<<<<<<< HEAD
=======
}

// MARK: - List Bottom Inset Helpers
private extension View {
    @ViewBuilder
    func cardDetailListBottomInset(layoutContext: ResponsiveLayoutContext) -> some View {
        #if os(iOS)
        #if targetEnvironment(macCatalyst)
        self
        #else
        self.safeAreaInset(edge: .bottom) {
            Color.clear
                .frame(height: CardDetailListBottomInsetMetrics.bottomInset(for: layoutContext))
                .allowsHitTesting(false)
                .accessibilityHidden(true)
        }
        #endif
        #else
        self
        #endif
    }
}

private enum CardDetailListBottomInsetMetrics {
    #if os(iOS)
    #if targetEnvironment(macCatalyst)
    static func bottomInset(for layoutContext: ResponsiveLayoutContext) -> CGFloat { 0 }
    #else
    // Match BudgetDetailsView behavior: ensure at least the tab bar height is
    // represented so the list always scrolls comfortably.
    private static let compactTabBarHeight: CGFloat = 49
    private static let regularTabBarHeight: CGFloat = 49

    static func bottomInset(for layoutContext: ResponsiveLayoutContext) -> CGFloat {
        let safeAreaBottom = layoutContext.safeArea.bottom
        let sizeClass = layoutContext.horizontalSizeClass ?? .compact
        let tabBarHeight = sizeClass == .regular ? regularTabBarHeight : compactTabBarHeight
        if safeAreaBottom >= tabBarHeight - 1 {
            return safeAreaBottom
        } else {
            return safeAreaBottom + tabBarHeight
        }
    }
    #endif
    #else
    static func bottomInset(for layoutContext: ResponsiveLayoutContext) -> CGFloat { 0 }
    #endif
>>>>>>> b33c71f6
}<|MERGE_RESOLUTION|>--- conflicted
+++ resolved
@@ -86,18 +86,6 @@
             )
             .environment(\.managedObjectContext, CoreDataService.shared.viewContext)
         }
-<<<<<<< HEAD
-        .alert("Delete Expense?", isPresented: $isConfirmingDelete, presenting: expensePendingDeletion) { expense in
-            Button("Delete", role: .destructive) { performDelete(expense) }
-            Button("Cancel", role: .cancel) { expensePendingDeletion = nil }
-        } message: { _ in
-            Text("This will remove the expense from the card.")
-        }
-        .alert("Couldn't Delete Expense", presenting: $deletionError) { _ in
-            Button("OK", role: .cancel) { }
-        } message: { error in
-            Text(error.message)
-=======
         .alert("Delete Expense?", isPresented: $isConfirmingDelete) {
             Button("Delete", role: .destructive) {
                 if let expense = expensePendingDeletion {
@@ -114,7 +102,6 @@
                 message: Text(error.message),
                 dismissButton: .cancel(Text("OK"))
             )
->>>>>>> b33c71f6
         }
         .ub_surfaceBackground(
             themeManager.selectedTheme,
@@ -160,11 +147,6 @@
     @ViewBuilder
     private func listContent(cardMaxWidth: CGFloat?, total: Double) -> some View {
         if #available(iOS 16.0, macCatalyst 16.0, *) {
-<<<<<<< HEAD
-            baseList(cardMaxWidth: cardMaxWidth, total: total)
-                .scrollContentBackground(.hidden)
-                .listSectionSpacing(20)
-=======
             if #available(iOS 17.0, macCatalyst 17.0, *) {
                 baseList(cardMaxWidth: cardMaxWidth, total: total)
                     .scrollContentBackground(.hidden)
@@ -173,7 +155,6 @@
                 baseList(cardMaxWidth: cardMaxWidth, total: total)
                     .scrollContentBackground(.hidden)
             }
->>>>>>> b33c71f6
         } else {
             baseList(cardMaxWidth: cardMaxWidth, total: total)
         }
@@ -181,14 +162,6 @@
 
     private func baseList(cardMaxWidth: CGFloat?, total: Double) -> some View {
         List {
-<<<<<<< HEAD
-            cardRow(maxWidth: cardMaxWidth)
-            totalsListRow(total: total)
-            categoryListRow(categories: viewModel.filteredCategories)
-            expensesSection
-        }
-        .ub_listStyleLiquidAware()
-=======
             // Card header as its own section to ensure consistent rendering
             // with modern List defaults across iOS 16/17.
             Section {
@@ -224,7 +197,6 @@
         Color.clear.frame(height: CardDetailListBottomInsetMetrics.bottomInset(for: layoutContext))
             .allowsHitTesting(false)
             .accessibilityHidden(true)
->>>>>>> b33c71f6
     }
 
     @ViewBuilder
@@ -540,8 +512,6 @@
 private struct DeletionError: Identifiable {
     let id = UUID()
     let message: String
-<<<<<<< HEAD
-=======
 }
 
 // MARK: - List Bottom Inset Helpers
@@ -589,5 +559,4 @@
     #else
     static func bottomInset(for layoutContext: ResponsiveLayoutContext) -> CGFloat { 0 }
     #endif
->>>>>>> b33c71f6
 }