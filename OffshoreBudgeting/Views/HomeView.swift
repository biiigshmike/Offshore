--- conflicted
+++ resolved
@@ -46,6 +46,8 @@
 
     // MARK: Body
     @EnvironmentObject private var themeManager: ThemeManager
+    @Environment(\.platformCapabilities) private var capabilities
+    @Environment(\.accessibilityReduceMotion) private var reduceMotion
     var body: some View {
         // Sticky header is managed by RootTabPageScaffold.
         // - Empty states leverage the scaffold's scroll view for reachability.
@@ -183,7 +185,6 @@
     }
 
     // MARK: Toolbar Actions
-<<<<<<< HEAD
     private var toolbarGlassTransition: Any? {
         guard capabilities.supportsOS26Translucency else {
             return nil
@@ -192,14 +193,13 @@
         if #available(iOS 26.0, macCatalyst 26.0, *) {
             let t: GlassEffectTransition = reduceMotion ? .identity : .matchedGeometry
             return t
-=======
-    private var toolbarGlassTransition: GlassEffectTransition? {
-        if #available(iOS 26.0, macCatalyst 26.0, *) {
-            return .matchedGeometry
->>>>>>> f458458d
         } else {
             return nil
         }
+    }
+
+    private var periodAdjustmentAnimation: Animation {
+        .spring(response: 0.34, dampingFraction: 0.78, blendDuration: 0.1)
     }
 
     private func calendarToolbarMenu() -> some View {
