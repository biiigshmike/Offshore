//
//  HomeView.swift
//  SoFar
//
//  Displays month header and, when a budget exists for the selected month,
//  shows the full BudgetDetailsView inline. Otherwise an empty state encourages
//  creating a budget.
//
//  Empty-state centering:
//  - We place a ZStack as the content container *below the header*.
//  - When there are no budgets, we show UBEmptyState inside that ZStack.
//  - UBEmptyState uses maxWidth/maxHeight = .infinity, so it centers itself
//    within the ZStack's available area (i.e., the viewport minus the header).
//  - When budgets exist, we show BudgetDetailsView in the same ZStack,
//    so there’s no layout jump switching between states.
//

import SwiftUI
import CoreData
import Foundation
import Combine

// MARK: - HomeView
struct HomeView: View {

    // MARK: State & ViewModel
    @StateObject private var vm = HomeViewModel()
    @EnvironmentObject private var themeManager: ThemeManager
    @Environment(\.platformCapabilities) private var capabilities
#if os(iOS)
    @Environment(\.horizontalSizeClass) private var horizontalSizeClass
#endif
    @AppStorage(AppSettingsKeys.budgetPeriod.rawValue) private var budgetPeriodRawValue: String = BudgetPeriod.monthly.rawValue
    private var budgetPeriod: BudgetPeriod { BudgetPeriod(rawValue: budgetPeriodRawValue) ?? .monthly }
    @State private var selectedSegment: BudgetDetailsViewModel.Segment = .planned
    @State private var homeSort: BudgetDetailsViewModel.SortOption = .dateNewOld

    // MARK: Add Budget Sheet
    @State private var isPresentingAddBudget: Bool = false
    @State private var editingBudget: BudgetSummary?
    @State private var isShowingAddExpenseMenu: Bool = false
    @State private var addMenuTargetBudgetID: NSManagedObjectID?
    // Direct add flows when no budget is active
    @State private var isPresentingAddPlannedFromHome: Bool = false
    @State private var isPresentingAddVariableFromHome: Bool = false
    // Manage sheets
    @State private var isPresentingManageCards: Bool = false
    @State private var isPresentingManagePresets: Bool = false

    private var headerControlDimension: CGFloat {
        RootHeaderActionMetrics.dimension(for: capabilities)
    }

    // MARK: Header Layout
    @State private var matchedHeaderControlWidth: CGFloat?
    @State private var cachedHeaderControlWidth: CGFloat?
    @State private var headerActionPillIntrinsicWidth: CGFloat?
    @State private var periodNavigationIntrinsicWidth: CGFloat?
    // Tracks the last measured header control width to avoid micro-update loops
    // that can cause continuous layout thrash and block interactions.
    @State private var lastMeasuredHeaderControlPrefWidth: CGFloat?
    // Track measured height of the empty-state content to size the bottom filler precisely.
    @State private var emptyStateMeasuredHeight: CGFloat = 0
    // Reset header width matching on trait changes (e.g., rotation) to avoid
    // stale measurements forcing an oversized minWidth when returning from
    // landscape → portrait. This keeps the period navigation rendering stable.
#if os(iOS)
    @Environment(\.verticalSizeClass) private var verticalSizeClass
#endif

    // MARK: Body
    var body: some View {
        // Sticky header; conditionally wrap content in a ScrollView.
        // - When a budget exists, do NOT wrap (BudgetDetailsView has Lists).
        // - When empty/no budget, allow the content to manage its own scrolling.
        // Manage scroll per-state; keep header sticky without an outer ScrollView.
        RootTabPageScaffold(
            scrollBehavior: .auto,
            spacing: DS.Spacing.s,
            wrapsContentInScrollView: false
        ) {
            headerSection
        } content: { proxy in
            contentContainer(proxy: proxy)
                .rootTabContentPadding(
                    proxy,
                    horizontal: 0,
                    includeSafeArea: false,
                    tabBarGutter: proxy.compactAwareTabBarGutter
                )
        }
        .ub_tabNavigationTitle("Home")
        .task {
            CoreDataService.shared.ensureLoaded()
            vm.startIfNeeded()
        }
        // Temporarily disable automatic refresh on every Core Data save to
        // prevent re-entrant view reconstruction and load() loops. Explicit
        // onSaved callbacks already trigger refreshes where it matters.
        .ub_onChange(of: budgetPeriodRawValue) { newValue in
            let newPeriod = BudgetPeriod(rawValue: newValue) ?? .monthly
            vm.updateBudgetPeriod(to: newPeriod)
        }

        // MARK: ADD SHEET — present new budget UI for the selected period
        .sheet(isPresented: $isPresentingAddBudget, content: makeAddBudgetView)
        .sheet(item: $editingBudget, content: makeEditBudgetView)
        .sheet(isPresented: $isPresentingAddPlannedFromHome) {
            AddPlannedExpenseView(
                preselectedBudgetID: nil,
                defaultSaveAsGlobalPreset: false,
                showAssignBudgetToggle: true,
                onSaved: { Task { await vm.refresh() } }
            )
            .environment(\.managedObjectContext, CoreDataService.shared.viewContext)
        }
        .sheet(isPresented: $isPresentingAddVariableFromHome) {
            AddUnplannedExpenseView(
                allowedCardIDs: nil,
                initialDate: vm.selectedDate,
                onSaved: { Task { await vm.refresh() } }
            )
            .environment(\.managedObjectContext, CoreDataService.shared.viewContext)
        }
        .sheet(isPresented: $isPresentingManageCards) {
            if let budgetID = primarySummary?.id,
               let budget = try? CoreDataService.shared.viewContext.existingObject(with: budgetID) as? Budget {
                ManageBudgetCardsSheet(budget: budget) { Task { await vm.refresh() } }
                    .environment(\.managedObjectContext, CoreDataService.shared.viewContext)
            } else {
                Text("No budget selected")
            }
        }
        .sheet(isPresented: $isPresentingManagePresets) {
            PresetsView()
                .environment(\.managedObjectContext, CoreDataService.shared.viewContext)
        }
        .alert(item: $vm.alert, content: alert(for:))
        .confirmationDialog(
            "Add",
            isPresented: $isShowingAddExpenseMenu,
            titleVisibility: .visible
        ) {
            Button("Add Planned Expense") {
                triggerAddExpenseFromMenu(.budgetDetailsRequestAddPlannedExpense)
            }
            Button("Add Variable Expense") {
                triggerAddExpenseFromMenu(.budgetDetailsRequestAddVariableExpense)
            }
        }
        .ub_onChange(of: isShowingAddExpenseMenu) { newValue in
            if !newValue {
                addMenuTargetBudgetID = nil
            }
        }
        // Clear cached/matched widths when key traits change so controls can
        // re-measure for the new size class/orientation.
#if os(iOS)
        .ub_onChange(of: horizontalSizeClass) { _ in resetHeaderWidthMatching() }
        .ub_onChange(of: verticalSizeClass) { _ in resetHeaderWidthMatching() }
#endif
    }

    private var headerSection: some View {
        VStack(alignment: .leading, spacing: headerSectionSpacing) {
            RootViewTopPlanes(
                title: "Home",
                topPaddingStyle: .navigationBarAligned,
                trailingPlacement: .right
            ) {
                headerActions
            }

            if let summary = primarySummary {
                HomeHeaderPrimarySummaryView(
                    summary: summary,
                    displayTitle: periodHeaderTitle,
                    displayDetail: periodRangeDetail
                )
                .padding(.horizontal, RootTabHeaderLayout.defaultHorizontalPadding)
            } else {
                // Sticky header fallback when no budget is loaded for the period.
                HomeHeaderFallbackTitleView(
                    displayTitle: periodHeaderTitle,
                    displayDetail: periodRangeDetail
                )
                .padding(.horizontal, RootTabHeaderLayout.defaultHorizontalPadding)

                // Show the income/savings grid with zero values so the header
                // remains informative even before a budget exists for this
                // period. This mirrors the look when a budget is present.
                HomeIncomeSavingsZeroSummaryView()
                    .padding(.horizontal, RootTabHeaderLayout.defaultHorizontalPadding)

                // Keep the dynamic header concise; segment control appears in content below.
            }
        }
    }

    @ViewBuilder
    private var headerActions: some View {
        let headerSummary = primarySummary
        let hasBudget = hasActiveBudget
        let showsContextSummary = hasBudget && headerSummary != nil && showsHeaderSummary
        // Move the period navigation into BudgetDetailsView when a budget is
        // loaded so it scrolls with content. Keep it in the Home header only
        // when no budget exists for the selected period.
        // Period navigation should render in the content area for both states
        // to match the prior design. Keep it out of the sticky header.
        let showsPeriodNavigation = false
        let matchedControlWidth = hasBudget
            ? matchedHeaderControlWidth
            : cachedHeaderControlWidth

        VStack(alignment: .trailing, spacing: DS.Spacing.xs) {
            Group {
                switch headerSummary {
                case .some(let summary):
                    // Always three standalone glass buttons when a budget exists.
                    HStack(spacing: DS.Spacing.s) {
                        calendarMenuButton()
                        addExpenseIconButton(for: summary.id)
                        optionsMenuButton(summary: summary)
                    }
                case .none:
                    // Show calendar, Add Expense (+), and budget options (…)
                    HStack(spacing: DS.Spacing.s) {
                        calendarMenuButton()
                        addExpenseNoBudgetIconButton()
                        optionsMenuButton()
                    }
                }
            }

            if showsContextSummary || showsPeriodNavigation {
                if showsContextSummary, let summary = headerSummary {
                    HStack(spacing: DS.Spacing.s) {
                        HomeHeaderContextSummary(summary: summary)
                            .layoutPriority(0)

                        Spacer(minLength: 0)

                        if showsPeriodNavigation {
                            periodNavigationControl(style: .glassIfAvailable)
                                .layoutPriority(1)
                                .homeHeaderMinMatchedWidth(
                                    intrinsicWidth: $periodNavigationIntrinsicWidth,
                                    matchedWidth: matchedControlWidth
                                )
                        }
                    }
                } else if showsPeriodNavigation {
                    periodNavigationControl(style: .glassIfAvailable)
                        .layoutPriority(1)
                        .homeHeaderMinMatchedWidth(
                            intrinsicWidth: $periodNavigationIntrinsicWidth,
                            matchedWidth: matchedControlWidth
                        )
                        .frame(maxWidth: .infinity, alignment: .leading)
                }
            }
        }
        .onPreferenceChange(HomeHeaderControlWidthKey.self) { width in
            // Guard against tiny oscillations (e.g., sub‑pixel rounding) that
            // can create an endless measure→set→measure loop.
            let newWidth = (width * 2).rounded() / 2 // quantize to 0.5pt
            guard newWidth > 0 else { return }

            let previous = lastMeasuredHeaderControlPrefWidth ?? 0
            let tolerance: CGFloat = 0.5
            guard abs(newWidth - previous) > tolerance else { return }

            lastMeasuredHeaderControlPrefWidth = newWidth

            if hasBudget {
                matchedHeaderControlWidth = newWidth
            }
            cachedHeaderControlWidth = newWidth
        }
        .ub_onChange(of: hasBudget) { newValue in
            guard !newValue else { return }
            matchedHeaderControlWidth = nil
            headerActionPillIntrinsicWidth = nil
            periodNavigationIntrinsicWidth = nil
        }
    }

    private func resetHeaderWidthMatching() {
        matchedHeaderControlWidth = nil
        cachedHeaderControlWidth = nil
        headerActionPillIntrinsicWidth = nil
        periodNavigationIntrinsicWidth = nil
        lastMeasuredHeaderControlPrefWidth = nil
    }

    @ViewBuilder
    private var periodPickerControl: some View {
        Menu {
            ForEach(BudgetPeriod.selectableCases) { period in
                Button(period.displayName) { budgetPeriodRawValue = period.rawValue }
            }
        } label: {
            RootHeaderControlIcon(systemImage: "calendar")
                .accessibilityLabel(budgetPeriod.displayName)
                .frame(
                    width: headerControlDimension,
                    height: headerControlDimension,
                    alignment: .center
                )
        }
#if os(macOS)
        .menuStyle(.borderlessButton)
#endif
        .modifier(HideMenuIndicatorIfPossible())
    }

    private var trailingActionControl: AnyView? {
        switch vm.state {
        case .empty:
            return AnyView(emptyStateTrailingControls)
        case .loaded(let summaries):
            if let first = summaries.first {
                return AnyView(trailingControls(for: first))
            } else {
                return AnyView(emptyStateTrailingControls)
            }
        default:
            return nil
        }
    }

    private func trailingControls(for summary: BudgetSummary) -> some View {
        let dimension = headerControlDimension
        return HStack(spacing: 0) {
            addExpenseButton(for: summary.id)
            Rectangle()
                .fill(RootHeaderLegacyGlass.dividerColor(for: themeManager.selectedTheme))
                .frame(width: 1, height: dimension)
                .padding(.vertical, RootHeaderGlassMetrics.verticalPadding)
                .allowsHitTesting(false)
            budgetActionMenu(summary: summary)
        }
        .frame(maxWidth: .infinity)
        .contentShape(Rectangle())
        .rootHeaderActionColumns(2)
    }

    @ViewBuilder
    private func addExpenseButton(for budgetID: NSManagedObjectID) -> some View {
        let dimension = headerControlDimension
        Group {
#if os(iOS)
            Button {
                presentAddExpenseMenu(for: budgetID)
            } label: {
                RootHeaderControlIcon(systemImage: "plus")
            }
            .buttonStyle(RootHeaderActionButtonStyle())
#else
            Menu {
                Button("Add Planned Expense") {
                    triggerAddExpense(.budgetDetailsRequestAddPlannedExpense, budgetID: budgetID)
                }
                Button("Add Variable Expense") {
                    triggerAddExpense(.budgetDetailsRequestAddVariableExpense, budgetID: budgetID)
                }
            } label: {
                RootHeaderControlIcon(systemImage: "plus")
            }
            .modifier(HideMenuIndicatorIfPossible())
            .menuStyle(.borderlessButton)
#endif
        }
        .frame(minWidth: dimension, maxWidth: .infinity, minHeight: dimension)
        .contentShape(Rectangle())
        .accessibilityLabel("Add Expense")
    }

    private var emptyStateTrailingControls: some View { EmptyView() }

    private func budgetActionMenu(summary: BudgetSummary?) -> some View {
        Menu {
            if let summary {
                Button {
                    editingBudget = summary
                } label: {
                    Label("Edit Budget", systemImage: "pencil")
                }
                Button(role: .destructive) {
                    vm.requestDelete(budgetID: summary.id)
                } label: {
                    Label("Delete Budget", systemImage: "trash")
                }
            } else {
                Button {
                    isPresentingAddBudget = true
                } label: {
                    Label("Create Budget", systemImage: "plus")
                }
            }
        } label: {
            RootHeaderControlIcon(systemImage: "ellipsis", symbolVariants: SymbolVariants.none)
                // Keep overflow menu glyph horizontal per header controls design.
                .accessibilityLabel(summary == nil ? "Budget Options" : "Budget Actions")
        }
        .modifier(HideMenuIndicatorIfPossible())
#if os(macOS)
        .menuStyle(.borderlessButton)
#endif
        .frame(
            minWidth: headerControlDimension,
            maxWidth: .infinity,
            minHeight: headerControlDimension
        )
    }

    // MARK: Empty-state: Create budget (+)
    private func addBudgetButton() -> some View {
        let dimension = headerControlDimension
        return Button {
            isPresentingAddBudget = true
        } label: {
            RootHeaderControlIcon(systemImage: "plus")
        }
        .buttonStyle(RootHeaderActionButtonStyle())
        .frame(minWidth: dimension, maxWidth: .infinity, minHeight: dimension)
        .contentShape(Rectangle())
        .accessibilityLabel("Create Budget")
    }

    // MARK: New: Standalone glass buttons for empty state header
    private func calendarMenuButton() -> some View {
        let d = RootHeaderActionMetrics.dimension(for: capabilities)

        return RootHeaderGlassControl(width: d, sizing: .icon) {
            Menu {
                ForEach(BudgetPeriod.selectableCases) { period in
                    Button(period.displayName) { budgetPeriodRawValue = period.rawValue }
                }
            } label: {
                RootHeaderControlIcon(systemImage: "calendar")
                    .accessibilityLabel(budgetPeriod.displayName)
            }
#if os(macOS)
            .menuStyle(.borderlessButton)
#endif
            .modifier(HideMenuIndicatorIfPossible())
        }
    }

    private func addBudgetIconButton() -> some View {
        let d = RootHeaderActionMetrics.dimension(for: capabilities)

        return RootHeaderGlassControl(width: d, sizing: .icon) {
            Button {
                isPresentingAddBudget = true
            } label: {
                RootHeaderControlIcon(systemImage: "plus")
            }
            .buttonStyle(RootHeaderActionButtonStyle())
            .accessibilityLabel("Create Budget")
        }
    }

    private func optionsMenuButton() -> some View {
        let d = RootHeaderActionMetrics.dimension(for: capabilities)

        return RootHeaderGlassControl(width: d, sizing: .icon) {
            Menu {
                Button {
                    isPresentingAddBudget = true
                } label: {
                    Label("Create Budget", systemImage: "plus")
                }
            } label: {
                RootHeaderControlIcon(systemImage: "ellipsis", symbolVariants: SymbolVariants.none)
                    .accessibilityLabel("Budget Options")
            }
            .modifier(HideMenuIndicatorIfPossible())
#if os(macOS)
            .menuStyle(.borderlessButton)
#endif
        }
    }

    // Add Expense button when no budget is active — presents direct add flows.
    private func addExpenseNoBudgetIconButton() -> some View {
        let d = RootHeaderActionMetrics.dimension(for: capabilities)

        return RootHeaderGlassControl(width: d, sizing: .icon) {
            Menu {
                Button("Add Planned Expense") { isPresentingAddPlannedFromHome = true }
                Button("Add Variable Expense") { isPresentingAddVariableFromHome = true }
            } label: {
                RootHeaderControlIcon(systemImage: "plus")
                    .accessibilityLabel("Add Expense")
            }
            .modifier(HideMenuIndicatorIfPossible())
#if os(macOS)
            .menuStyle(.borderlessButton)
#endif
        }
    }

    private func addExpenseIconButton(for budgetID: NSManagedObjectID) -> some View {
        let d = RootHeaderActionMetrics.dimension(for: capabilities)

        return RootHeaderGlassControl(width: d, sizing: .icon) {
            Group {
            #if os(iOS)
                Button { presentAddExpenseMenu(for: budgetID) } label: {
                    RootHeaderControlIcon(systemImage: "plus")
                }
                .buttonStyle(RootHeaderActionButtonStyle())
                .accessibilityLabel("Add Expense")
            #else
                Menu {
                    Button("Add Planned Expense") {
                        triggerAddExpense(.budgetDetailsRequestAddPlannedExpense, budgetID: budgetID)
                    }
                    Button("Add Variable Expense") {
                        triggerAddExpense(.budgetDetailsRequestAddVariableExpense, budgetID: budgetID)
                    }
                } label: {
                    RootHeaderControlIcon(systemImage: "plus")
                }
                .modifier(HideMenuIndicatorIfPossible())
                .menuStyle(.borderlessButton)
            #endif
            }
        }
    }

    private func optionsMenuButton(summary: BudgetSummary) -> some View {
        let d = RootHeaderActionMetrics.dimension(for: capabilities)

        return RootHeaderGlassControl(width: d, sizing: .icon) {
            Menu {
                Button { isPresentingManageCards = true } label: { Label("Manage Cards", systemImage: "creditcard") }
                Button { isPresentingManagePresets = true } label: { Label("Manage Presets", systemImage: "list.bullet.rectangle") }
                Button {
                    editingBudget = summary
                } label: {
                    Label("Edit Budget", systemImage: "pencil")
                }
                Button(role: .destructive) {
                    vm.requestDelete(budgetID: summary.id)
                } label: {
                    Label("Delete Budget", systemImage: "trash")
                }
            } label: {
                RootHeaderControlIcon(systemImage: "ellipsis", symbolVariants: SymbolVariants.none)
                    .accessibilityLabel("Budget Actions")
            }
            .modifier(HideMenuIndicatorIfPossible())
        #if os(macOS)
            .menuStyle(.borderlessButton)
        #endif
        }
    }

    // MARK: Sheets & Alerts
    @ViewBuilder
    private func makeAddBudgetView() -> some View {
        let (start, end) = budgetPeriod.range(containing: vm.selectedDate)
        if #available(iOS 16.0, *) {
            AddBudgetView(
                initialStartDate: start,
                initialEndDate: end,
                onSaved: { Task { await vm.refresh() } }
            )
            .environment(\.managedObjectContext, CoreDataService.shared.viewContext)
            .presentationDetents([.large, .medium])
        } else {
            AddBudgetView(
                initialStartDate: start,
                initialEndDate: end,
                onSaved: { Task { await vm.refresh() } }
            )
            .environment(\.managedObjectContext, CoreDataService.shared.viewContext)
        }
    }

    @ViewBuilder
    private func makeEditBudgetView(summary: BudgetSummary) -> some View {
        if #available(iOS 16.0, *) {
            AddBudgetView(
                editingBudgetObjectID: summary.id,
                fallbackStartDate: summary.periodStart,
                fallbackEndDate: summary.periodEnd,
                onSaved: { Task { await vm.refresh() } }
            )
            .environment(\.managedObjectContext, CoreDataService.shared.viewContext)
            .presentationDetents([.large, .medium])
        } else {
            AddBudgetView(
                editingBudgetObjectID: summary.id,
                fallbackStartDate: summary.periodStart,
                fallbackEndDate: summary.periodEnd,
                onSaved: { Task { await vm.refresh() } }
            )
            .environment(\.managedObjectContext, CoreDataService.shared.viewContext)
        }
    }

    private func alert(for alert: HomeViewAlert) -> Alert {
        switch alert.kind {
        case .error(let message):
            return Alert(
                title: Text("Error"),
                message: Text(message),
                dismissButton: .default(Text("OK"))
            )
        case .confirmDelete(let id):
            return Alert(
                title: Text("Delete Budget?"),
                message: Text("This action cannot be undone."),
                primaryButton: .destructive(Text("Delete"), action: { Task { await vm.confirmDelete(budgetID: id) } }),
                secondaryButton: .cancel()
            )
        }
    }

    // MARK: Content Container
    private func contentContainer(proxy: RootTabPageProxy) -> some View {
        Group {
            switch vm.state {
            case .initial:
                // Initially nothing is shown to prevent blinking
                Color.clear
                    .frame(maxWidth: .infinity, maxHeight: .infinity, alignment: .center)

            case .loading:
                ProgressView()
                    .frame(maxWidth: .infinity, maxHeight: .infinity, alignment: .center)

            case .empty:
                emptyPeriodShell(proxy: proxy)

            case .loaded(let summaries):
                if let first = summaries.first {
#if os(macOS)
                    BudgetDetailsView(
                        budgetObjectID: first.id,
                        periodNavigation: .init(
                            title: title(for: vm.selectedDate),
                            onAdjust: { delta in vm.adjustSelectedPeriod(by: delta) }
                        ),
                        displaysBudgetTitle: false,
                        showsIncomeSavingsGrid: false,
                        onSegmentChange: { newSegment in
                            self.selectedSegment = newSegment
                        }
                    )
                    .id(first.id)
                    .environment(\.managedObjectContext, CoreDataService.shared.viewContext)
                    .frame(maxWidth: .infinity, maxHeight: .infinity, alignment: .topLeading)
#else
                    BudgetDetailsView(
                        budgetObjectID: first.id,
                        periodNavigation: .init(
                            title: title(for: vm.selectedDate),
                            onAdjust: { delta in vm.adjustSelectedPeriod(by: delta) }
                        ),
                        displaysBudgetTitle: false,
                        headerTopPadding: DS.Spacing.xs,
                        showsIncomeSavingsGrid: false,
                        onSegmentChange: { newSegment in
                            self.selectedSegment = newSegment
                        }
                    )
                    .id(first.id)
                    .environment(\.managedObjectContext, CoreDataService.shared.viewContext)
                    .frame(maxWidth: .infinity, maxHeight: .infinity, alignment: .topLeading)
#endif
                } else {
                    emptyPeriodShell(proxy: proxy)
                }
            }
        }
    }

    // MARK: Empty Period Shell (replaces generic empty state)
    @ViewBuilder
    private func emptyPeriodShell(proxy: RootTabPageProxy) -> some View {
        ScrollView(.vertical) {
            VStack(alignment: .leading, spacing: DS.Spacing.m) {
                // Period navigation in content (original position)
                periodNavigationControl(style: .glassIfAvailable)
                    .frame(maxWidth: .infinity, alignment: .leading)

                // Section header + running total for the current segment
                HomeSegmentTotalsRowView(segment: selectedSegment, total: 0)

                // Segment control in content
                HomeGlassCapsuleContainer(horizontalPadding: DS.Spacing.l, verticalPadding: DS.Spacing.s) {
                    Picker("", selection: $selectedSegment) {
                        Text("Planned Expenses").segmentedFill().tag(BudgetDetailsViewModel.Segment.planned)
                        Text("Variable Expenses").segmentedFill().tag(BudgetDetailsViewModel.Segment.variable)
                    }
                    .pickerStyle(.segmented)
                    .equalWidthSegments()
                    .frame(maxWidth: .infinity)
#if os(macOS)
                    .controlSize(.large)
<<<<<<< HEAD
=======
                    .tint(themeManager.selectedTheme.glassPalette.accent)
>>>>>>> 6c551da4
#endif
                }

                // Filter bar (sort options)
                HomeGlassCapsuleContainer(horizontalPadding: DS.Spacing.l, verticalPadding: DS.Spacing.s, alignment: .center) {
                    Picker("Sort", selection: $homeSort) {
                        Text("A–Z").segmentedFill().tag(BudgetDetailsViewModel.SortOption.titleAZ)
                        Text("$↓").segmentedFill().tag(BudgetDetailsViewModel.SortOption.amountLowHigh)
                        Text("$↑").segmentedFill().tag(BudgetDetailsViewModel.SortOption.amountHighLow)
                        Text("Date ↑").segmentedFill().tag(BudgetDetailsViewModel.SortOption.dateOldNew)
                        Text("Date ↓").segmentedFill().tag(BudgetDetailsViewModel.SortOption.dateNewOld)
                    }
                    .pickerStyle(.segmented)
                    .equalWidthSegments()
                    .frame(maxWidth: .infinity)
#if os(macOS)
                    .controlSize(.large)
<<<<<<< HEAD
=======
                    .tint(themeManager.selectedTheme.glassPalette.accent)
>>>>>>> 6c551da4
#endif
                }

                // Always-offer Add button when no budget exists so users can
                // quickly create an expense for this period.
                HomeGlassCapsuleContainer(horizontalPadding: DS.Spacing.l, verticalPadding: DS.Spacing.s, alignment: .center) {
                    Button(action: addExpenseCTAAction) {
                        Label(addExpenseCTATitle, systemImage: "plus")
                            .font(.system(size: 17, weight: .semibold, design: .rounded))
                            .frame(maxWidth: .infinity)
                    }
                    .buttonStyle(.plain)
                    .accessibilityIdentifier("emptyPeriodAddExpenseCTA")
                }

                // Segment-specific guidance — centered consistently across platforms
                Text(emptyShellMessage)
                    .foregroundStyle(.secondary)
                    .multilineTextAlignment(.center)
                    .frame(maxWidth: .infinity)
                    .padding(.horizontal, DS.Spacing.l)

                Spacer(minLength: 0)
            }
            .padding(.horizontal, RootTabHeaderLayout.defaultHorizontalPadding)
            .frame(maxWidth: .infinity, alignment: .topLeading)
            .frame(minHeight: proxy.availableHeightBelowHeader, alignment: .top)
        }
        .ub_ignoreSafeArea(edges: .bottom)
        .ub_hideScrollIndicators()
    }

    private var headerSectionSpacing: CGFloat {
        let hasPrimarySummary = primarySummary != nil
#if os(macOS)
        return hasPrimarySummary ? 0 : DS.Spacing.xs / 2
#else
        return hasPrimarySummary ? DS.Spacing.xs / 2 : DS.Spacing.xs / 2
#endif
    }

    private func periodNavigationControl(style: PeriodNavigationControl.Style) -> PeriodNavigationControl {
        PeriodNavigationControl(
            title: title(for: vm.selectedDate),
            style: style,
            onPrevious: { vm.adjustSelectedPeriod(by: -1) },
            onNext: { vm.adjustSelectedPeriod(by: +1) }
        )
    }

    private var showsHeaderSummary: Bool {
#if os(macOS)
        return false
#elseif os(iOS)
        // Keep the Home header compact on iOS in all size classes to avoid
        // duplication next to the period navigation and to reduce height in
        // landscape.
        return false
#else
        return false
#endif
    }

    // MARK: Helpers
    private func title(for date: Date) -> String {
        budgetPeriod.title(for: date)
    }

    // Period-driven header title, e.g. "September 2025 Budget" or
    // "Sep 1 – Sep 7, 2025 Budget" when viewing Weekly, etc.
    private var periodHeaderTitle: String {
        "\(title(for: vm.selectedDate)) Budget"
    }

    private var periodRangeDetail: String {
        let (start, end) = budgetPeriod.range(containing: vm.selectedDate)
        let f = DateFormatter()
        f.dateStyle = .medium
        return "\(f.string(from: start)) through \(f.string(from: end))"
    }

    private var primarySummary: BudgetSummary? {
        if case .loaded(let summaries) = vm.state {
            return summaries.first
        }
        return nil
    }

    private var hasActiveBudget: Bool {
        if case .loaded(let summaries) = vm.state {
            return !summaries.isEmpty
        }
        return false
    }

    private var emptyStateMessage: String {
        "No budget found for \(title(for: vm.selectedDate)). Use Create a budget to set one up for this period."
    }

    private var emptyShellMessage: String {
        switch selectedSegment {
        case .planned:
            return "No planned expenses in this period."
        case .variable:
            return "No variable expenses in this period."
        }
    }

    // MARK: Empty-period CTA helpers
    private var addExpenseCTATitle: String {
        selectedSegment == .planned ? "Add Planned Expense" : "Add Variable Expense"
    }

    private func addExpenseCTAAction() {
        if selectedSegment == .planned {
            isPresentingAddPlannedFromHome = true
        } else {
            isPresentingAddVariableFromHome = true
        }
    }

    private func triggerAddExpense(_ notificationName: Notification.Name, budgetID: NSManagedObjectID) {
        NotificationCenter.default.post(name: notificationName, object: budgetID)
    }

    private func triggerAddExpenseFromMenu(_ notificationName: Notification.Name) {
        guard let budgetID = activeAddExpenseTarget else { return }
        isShowingAddExpenseMenu = false
        triggerAddExpense(notificationName, budgetID: budgetID)
    }

    private func presentAddExpenseMenu(for budgetID: NSManagedObjectID) {
        addMenuTargetBudgetID = budgetID
        isShowingAddExpenseMenu = true
    }

    private var activeAddExpenseTarget: NSManagedObjectID? {
        if let explicitTarget = addMenuTargetBudgetID {
            return explicitTarget
        }
        guard case let .loaded(summaries) = vm.state else { return nil }
        return summaries.first?.id
    }
}

// MARK: - Home Header Primary Summary
private struct HomeHeaderPrimarySummaryView: View {
    let summary: BudgetSummary
    let displayTitle: String
    let displayDetail: String

    var body: some View {
        VStack(alignment: .leading, spacing: DS.Spacing.m) {
            budgetTitleView
            incomeSummaryView
        }
    }

    private var budgetTitleView: some View {
        VStack(alignment: .leading, spacing: HomeHeaderPrimarySummaryStyle.verticalSpacing) {
            Text(displayTitle)
                .font(HomeHeaderPrimarySummaryStyle.titleFont)
                .lineLimit(HomeHeaderPrimarySummaryStyle.titleLineLimit)
                .minimumScaleFactor(HomeHeaderPrimarySummaryStyle.titleMinimumScaleFactor)

            Text(displayDetail)
                .font(HomeHeaderPrimarySummaryStyle.subtitleFont)
                .foregroundStyle(.secondary)
                .lineLimit(HomeHeaderPrimarySummaryStyle.subtitleLineLimit)
                .minimumScaleFactor(HomeHeaderPrimarySummaryStyle.subtitleMinimumScaleFactor)
        }
        .frame(maxWidth: .infinity, alignment: .leading)
        .accessibilityElement(children: .combine)
    }

    private var incomeSummaryView: some View {
        BudgetIncomeSavingsSummaryView(summary: summary)
            .frame(maxWidth: .infinity, alignment: .leading)
    }
}

private enum HomeHeaderPrimarySummaryStyle {
    static let verticalSpacing: CGFloat = DS.Spacing.xs / 2
    static let titleFont: Font = .largeTitle.bold()
    static let titleLineLimit: Int = 2
    static let titleMinimumScaleFactor: CGFloat = 0.75
    static let subtitleFont: Font = .callout
    static let subtitleLineLimit: Int = 1
    static let subtitleMinimumScaleFactor: CGFloat = 0.85
}

// MARK: - Fallback header when no budget exists
private struct HomeHeaderFallbackTitleView: View {
    let displayTitle: String
    let displayDetail: String

    var body: some View {
        VStack(alignment: .leading, spacing: HomeHeaderPrimarySummaryStyle.verticalSpacing) {
            Text(displayTitle)
                .font(HomeHeaderPrimarySummaryStyle.titleFont)
                .lineLimit(HomeHeaderPrimarySummaryStyle.titleLineLimit)
                .minimumScaleFactor(HomeHeaderPrimarySummaryStyle.titleMinimumScaleFactor)

            Text(displayDetail)
                .font(HomeHeaderPrimarySummaryStyle.subtitleFont)
                .foregroundStyle(.secondary)
                .lineLimit(HomeHeaderPrimarySummaryStyle.subtitleLineLimit)
                .minimumScaleFactor(HomeHeaderPrimarySummaryStyle.subtitleMinimumScaleFactor)
        }
        .frame(maxWidth: .infinity, alignment: .leading)
        .accessibilityElement(children: .combine)
    }
}

// MARK: - Zero summary grid for empty periods
private struct HomeIncomeSavingsZeroSummaryView: View {
    var body: some View {
        Group {
            if #available(iOS 16.0, macOS 13.0, *) {
                Grid(horizontalSpacing: DS.Spacing.m, verticalSpacing: HomeIncomeSavingsMetrics.rowSpacing) {
                    headerRow("POTENTIAL INCOME", "POTENTIAL SAVINGS")
                    valuesRow(0, DS.Colors.plannedIncome, 0, DS.Colors.savingsGood)
                    headerRow("ACTUAL INCOME", "ACTUAL SAVINGS")
                    valuesRow(0, DS.Colors.actualIncome, 0, DS.Colors.savingsGood)
                }
                .frame(maxWidth: .infinity)
            } else {
                HStack(alignment: .top, spacing: DS.Spacing.m) {
                    VStack(alignment: .leading, spacing: HomeIncomeSavingsMetrics.rowSpacing) {
                        VStack(alignment: .leading) {
                            header("POTENTIAL INCOME")
                            value(0, DS.Colors.plannedIncome)
                        }
                        VStack(alignment: .leading) {
                            header("ACTUAL INCOME")
                            value(0, DS.Colors.actualIncome)
                        }
                    }
                    .frame(maxWidth: .infinity, alignment: .leading)

                    VStack(alignment: .trailing, spacing: HomeIncomeSavingsMetrics.rowSpacing) {
                        VStack(alignment: .trailing) {
                            header("POTENTIAL SAVINGS")
                            value(0, DS.Colors.savingsGood)
                        }
                        VStack(alignment: .trailing) {
                            header("ACTUAL SAVINGS")
                            value(0, DS.Colors.savingsGood)
                        }
                    }
                    .frame(maxWidth: .infinity, alignment: .trailing)
                }
                .frame(maxWidth: .infinity)
            }
        }
    }

    @available(iOS 16.0, macOS 13.0, *)
    @ViewBuilder
    private func headerRow(_ left: String, _ right: String) -> some View {
        GridRow(alignment: .lastTextBaseline) {
            leadingGridCell { header(left) }
            trailingGridCell { header(right) }
        }
    }

    @available(iOS 16.0, macOS 13.0, *)
    @ViewBuilder
    private func valuesRow(_ leftValue: Double, _ leftColor: Color, _ rightValue: Double, _ rightColor: Color) -> some View {
        GridRow(alignment: .lastTextBaseline) {
            leadingGridCell { value(leftValue, leftColor) }
            trailingGridCell { value(rightValue, rightColor) }
        }
    }

    @available(iOS 16.0, macOS 13.0, *)
    @ViewBuilder
    private func leadingGridCell<Content: View>(@ViewBuilder _ content: () -> Content) -> some View {
        HStack(spacing: 0) { content(); Spacer(minLength: 0) }
            .frame(maxWidth: .infinity, alignment: .leading)
    }

    @available(iOS 16.0, macOS 13.0, *)
    @ViewBuilder
    private func trailingGridCell<Content: View>(@ViewBuilder _ content: () -> Content) -> some View {
        HStack(spacing: 0) { Spacer(minLength: 0); content().multilineTextAlignment(.trailing) }
            .frame(maxWidth: .infinity, alignment: .trailing)
    }

    @ViewBuilder
    private func header(_ title: String) -> some View {
        Text(title)
            .font(HomeIncomeSavingsMetrics.labelFont)
            .foregroundStyle(.secondary)
            .lineLimit(1)
    }

    @ViewBuilder
    private func value(_ amount: Double, _ color: Color) -> some View {
        Text(formatCurrency(amount))
            .font(HomeIncomeSavingsMetrics.valueFont)
            .foregroundStyle(color)
            .lineLimit(1)
    }

    private func formatCurrency(_ amount: Double) -> String {
        if #available(iOS 15.0, macOS 12.0, *) {
            let code: String
            if #available(iOS 16.0, macOS 13.0, *) {
                code = Locale.current.currency?.identifier ?? "USD"
            } else {
                code = Locale.current.currencyCode ?? "USD"
            }
            return amount.formatted(.currency(code: code))
        } else {
            let formatter = NumberFormatter()
            formatter.numberStyle = .currency
            formatter.currencyCode = Locale.current.currencyCode ?? "USD"
            return formatter.string(from: amount as NSNumber) ?? String(format: "%.2f", amount)
        }
    }
}

private enum HomeIncomeSavingsMetrics {
    static let labelFont: Font = .caption.weight(.semibold)
    static let valueFont: Font = .body.weight(.semibold)
    static let rowSpacing: CGFloat = 5
}

// MARK: - Section header + total row
private struct HomeSegmentTotalsRowView: View {
    let segment: BudgetDetailsViewModel.Segment
    let total: Double

    var body: some View {
        HStack(alignment: .firstTextBaseline) {
            Text(segment == .planned ? "PLANNED EXPENSES" : "VARIABLE EXPENSES")
                .font(.caption.weight(.semibold))
                .foregroundStyle(.secondary)
                .textCase(.uppercase)
            Spacer()
            Text(totalString)
                .font(.title3.weight(.semibold))
        }
        .frame(maxWidth: .infinity)
    }

    private var totalString: String {
        // Lightweight currency formatting; mirrors the helper used elsewhere
        if #available(iOS 15.0, macOS 12.0, *) {
            let code: String
            if #available(iOS 16.0, macOS 13.0, *) {
                code = Locale.current.currency?.identifier ?? "USD"
            } else {
                code = Locale.current.currencyCode ?? "USD"
            }
            return total.formatted(.currency(code: code))
        } else {
            let f = NumberFormatter()
            f.numberStyle = .currency
            f.currencyCode = Locale.current.currencyCode ?? "USD"
            return f.string(from: total as NSNumber) ?? String(format: "%.2f", total)
        }
    }
}

// MARK: - Empty shell helpers (glass capsule + segmented sizing)
private struct HomeGlassCapsuleContainer<Content: View>: View {
    @EnvironmentObject private var themeManager: ThemeManager
    @Environment(\.responsiveLayoutContext) private var layoutContext
    @Environment(\.platformCapabilities) private var capabilities

    private let content: Content
    private let horizontalPadding: CGFloat
    private let verticalPadding: CGFloat
    private let contentAlignment: Alignment

    init(
        horizontalPadding: CGFloat = DS.Spacing.l,
        verticalPadding: CGFloat = DS.Spacing.m,
        alignment: Alignment = .leading,
        @ViewBuilder content: () -> Content
    ) {
        self.content = content()
        self.horizontalPadding = horizontalPadding
        self.verticalPadding = verticalPadding
        self.contentAlignment = alignment
    }

    var body: some View {
        let capsule = Capsule(style: .continuous)
        let decorated = content
            .frame(maxWidth: .infinity, alignment: contentAlignment)
            .padding(.horizontal, horizontalPadding)
            .padding(.vertical, verticalPadding)
            .contentShape(capsule)

        if #available(iOS 26.0, macOS 26.0, tvOS 18.0, macCatalyst 26.0, *), capabilities.supportsOS26Translucency {
            GlassEffectContainer {
                decorated
                    .glassEffect(.regular.interactive(), in: capsule)
            }
        } else {
            decorated
        }
    }
}

private extension View {
    func segmentedFill() -> some View { frame(maxWidth: .infinity) }
    func equalWidthSegments() -> some View { modifier(HomeEqualWidthSegmentsModifier()) }
}

private struct HomeEqualWidthSegmentsModifier: ViewModifier {
    func body(content: Content) -> some View {
#if os(iOS)
        content.background(HomeEqualWidthSegmentApplier())
#elseif os(macOS)
        content.background(HomeEqualWidthSegmentApplier())
#else
        content
#endif
    }
}

#if os(iOS)
private struct HomeEqualWidthSegmentApplier: UIViewRepresentable {
    func makeUIView(context: Context) -> UIView {
        let view = UIView()
        view.isUserInteractionEnabled = false
        DispatchQueue.main.async { applyEqualWidthIfNeeded(from: view) }
        return view
    }

    func updateUIView(_ uiView: UIView, context: Context) {
        DispatchQueue.main.async { applyEqualWidthIfNeeded(from: uiView) }
    }

    private func applyEqualWidthIfNeeded(from view: UIView) {
        guard let segmented = findSegmentedControl(from: view) else { return }
        segmented.apportionsSegmentWidthsByContent = false
        segmented.setContentCompressionResistancePriority(.defaultLow, for: .horizontal)
        segmented.setContentHuggingPriority(.defaultLow, for: .horizontal)
        segmented.invalidateIntrinsicContentSize()
    }

    private func findSegmentedControl(from view: UIView) -> UISegmentedControl? {
        var current: UIView? = view
        while let candidate = current {
            if let segmented = candidate as? UISegmentedControl { return segmented }
            current = candidate.superview
        }
        return nil
    }
}
#elseif os(macOS)
private struct HomeEqualWidthSegmentApplier: NSViewRepresentable {
    func makeNSView(context: Context) -> NSView {
        let view = NSView(frame: .zero)
        view.alphaValue = 0.0
        DispatchQueue.main.async { applyEqualWidthIfNeeded(from: view) }
        return view
    }

    func updateNSView(_ nsView: NSView, context: Context) {
        DispatchQueue.main.async { applyEqualWidthIfNeeded(from: nsView) }
    }

    private func applyEqualWidthIfNeeded(from view: NSView) {
        guard let segmented = findSegmentedControl(from: view) else { return }
        if #available(macOS 13.0, *) {
            segmented.segmentDistribution = .fillEqually
        } else {
            let count = segmented.segmentCount
            guard count > 0 else { return }
            let totalWidth = segmented.bounds.width
            guard totalWidth > 0 else { return }
            let equalWidth = totalWidth / CGFloat(count)
            for index in 0..<count { segmented.setWidth(equalWidth, forSegment: index) }
        }
        segmented.setContentHuggingPriority(.defaultLow, for: .horizontal)
        segmented.setContentCompressionResistancePriority(.defaultLow, for: .horizontal)
        // Pin to fill its container if possible so it expands to max width.
        if let superview = segmented.superview {
            segmented.translatesAutoresizingMaskIntoConstraints = false
            if segmented.leadingAnchor.constraint(equalTo: superview.leadingAnchor).isActive == false {
                segmented.leadingAnchor.constraint(equalTo: superview.leadingAnchor).isActive = true
            }
            if segmented.trailingAnchor.constraint(equalTo: superview.trailingAnchor).isActive == false {
                segmented.trailingAnchor.constraint(equalTo: superview.trailingAnchor).isActive = true
            }
        }
        segmented.invalidateIntrinsicContentSize()
    }

    private func findSegmentedControl(from view: NSView) -> NSSegmentedControl? {
        // Prefer searching siblings/descendants of the immediate superview, because
        // this representable is attached as a background.
        guard let root = view.superview else { return nil }
        return searchSegmented(in: root)
    }

    private func searchSegmented(in node: NSView) -> NSSegmentedControl? {
        for sub in node.subviews {
            if let seg = sub as? NSSegmentedControl { return seg }
            if let found = searchSegmented(in: sub) { return found }
        }
        return nil
    }
<<<<<<< HEAD

    private func findCapsuleContainer(for segmented: NSSegmentedControl) -> NSView? {
        var current: NSView? = segmented.superview
        var encounteredHostingAncestor = false

        while let candidate = current {
            if isHostingView(candidate) {
                encounteredHostingAncestor = true
            } else if encounteredHostingAncestor {
                return candidate
            }
            current = candidate.superview
        }

        return segmented.superview
    }

    private func isHostingView(_ view: NSView) -> Bool {
        let className = NSStringFromClass(type(of: view))
        return className.contains("NSHostingView") || className.contains("ViewHost") || className.contains("HostingView")
    }

    private func constraintCache(for segmented: NSSegmentedControl) -> ConstraintCache {
        if let existing = objc_getAssociatedObject(segmented, &AssociatedKeys.constraintCacheKey) as? ConstraintCache {
            return existing
        }
        let storage = ConstraintCache()
        objc_setAssociatedObject(segmented, &AssociatedKeys.constraintCacheKey, storage, .OBJC_ASSOCIATION_RETAIN_NONATOMIC)
        return storage
    }

    private final class ConstraintCache {
        var container: NSView?
        var leading: NSLayoutConstraint?
        var trailing: NSLayoutConstraint?
        var width: NSLayoutConstraint?

        func deactivateAll() {
            [leading, trailing, width].forEach { constraint in
                constraint?.isActive = false
            }
            leading = nil
            trailing = nil
            width = nil
        }
    }

    private enum AssociatedKeys {
        static var constraintCacheKey: UInt8 = 0
    }
=======
>>>>>>> 6c551da4
}
#endif

// MARK: - Home Header Summary
private struct HomeHeaderContextSummary: View {
    let summary: BudgetSummary

    var body: some View {
        VStack(alignment: .leading, spacing: 2) {
            Text(primaryTitle)
                .font(.callout.weight(.semibold))
                .lineLimit(1)
                .minimumScaleFactor(0.75)

            Text(secondaryDetail)
                .font(.footnote)
                .foregroundStyle(.secondary)
                .lineLimit(1)
                .minimumScaleFactor(0.75)
        }
        .accessibilityElement(children: .combine)
    }

    private var primaryTitle: String {
        summary.budgetName
    }

    private var secondaryDetail: String {
        summary.periodString
    }
}

// MARK: - Header Control Width Matching

private struct HomeHeaderMatchedWidthModifier: ViewModifier {
    let intrinsicWidth: Binding<CGFloat?>
    let matchedWidth: CGFloat?
    @Environment(\.platformCapabilities) private var capabilities

    func body(content: Content) -> some View {
        content
            .background(
                HomeHeaderControlWidthReporter(intrinsicWidth: intrinsicWidth)
            )
            .frame(width: resolvedWidth)
    }

    private var resolvedWidth: CGFloat? {
        let minimum = minimumWidth
        let intrinsic = intrinsicWidth.wrappedValue ?? 0

        if let matchedWidth, matchedWidth > 0 {
            // Allow the view to grow to its intrinsic width if it's larger than
            // the matched width to avoid truncation (e.g., long month names).
            return max(max(matchedWidth, intrinsic), minimum)
        }

        if intrinsic > 0 { return max(intrinsic, minimum) }
        return nil
    }

    private var minimumWidth: CGFloat {
        RootHeaderActionMetrics.minimumGlassWidth(for: capabilities)
    }
}

private struct HomeHeaderControlWidthReporter: View {
    let intrinsicWidth: Binding<CGFloat?>

    var body: some View {
        GeometryReader { proxy in
            Color.clear
                .preference(key: HomeHeaderControlWidthKey.self, value: proxy.size.width)
                .onAppear { updateIntrinsicWidth(proxy.size.width) }
                .ub_onChange(of: proxy.size.width) { newWidth in
                    updateIntrinsicWidth(newWidth)
                }
        }
    }

    private func updateIntrinsicWidth(_ width: CGFloat) {
        let binding = intrinsicWidth
        DispatchQueue.main.async {
            let quantized = (width * 2).rounded() / 2 // 0.5pt steps
            let old = binding.wrappedValue ?? 0
            let tolerance: CGFloat = 0.5
            if abs(old - quantized) > tolerance {
                binding.wrappedValue = quantized
            }
        }
    }
}

private struct HomeHeaderControlWidthKey: PreferenceKey {
    static var defaultValue: CGFloat = .zero

    static func reduce(value: inout CGFloat, nextValue: () -> CGFloat) {
        value = max(value, nextValue())
    }
}

private extension View {
    func homeHeaderMatchedControlWidth(
        intrinsicWidth: Binding<CGFloat?>,
        matchedWidth: CGFloat?
    ) -> some View {
        modifier(
            HomeHeaderMatchedWidthModifier(
                intrinsicWidth: intrinsicWidth,
                matchedWidth: matchedWidth
            )
        )
    }

    /// Applies a minimum width equal to the larger of the matched width or
    /// the view's intrinsic width (never smaller than the design minimum).
    /// This allows content (e.g., a period picker) to expand as needed to
    /// avoid truncation while still aligning with the header controls.
    func homeHeaderMinMatchedWidth(
        intrinsicWidth: Binding<CGFloat?>,
        matchedWidth: CGFloat?
    ) -> some View {
        modifier(
            HomeHeaderMinWidthModifier(
                intrinsicWidth: intrinsicWidth,
                matchedWidth: matchedWidth
            )
        )
    }

    @ViewBuilder
    func applyIf<Content: View>(
        _ condition: Bool,
        transform: (Self) -> Content
    ) -> some View {
        if condition {
            transform(self)
        } else {
            self
        }
    }
}

private struct HomeHeaderMinWidthModifier: ViewModifier {
    let intrinsicWidth: Binding<CGFloat?>
    let matchedWidth: CGFloat?
    @Environment(\.platformCapabilities) private var capabilities

    func body(content: Content) -> some View {
        content
            .background(
                HomeHeaderControlWidthReporter(intrinsicWidth: intrinsicWidth)
            )
            .frame(minWidth: resolvedMinWidth)
    }

    private var resolvedMinWidth: CGFloat? {
        let minimum = minimumWidth
        let intrinsic = intrinsicWidth.wrappedValue ?? 0
        let matched = matchedWidth ?? 0
        let base = max(intrinsic, matched, minimum)
        return base > 0 ? base : nil
    }

    private var minimumWidth: CGFloat {
        RootHeaderActionMetrics.minimumGlassWidth(for: capabilities)
    }
}

// MARK: - Header Action Helpers
#if os(iOS) || os(macOS)
private struct HideMenuIndicatorIfPossible: ViewModifier {
    @ViewBuilder
    func body(content: Content) -> some View {
        if #available(iOS 16.0, macOS 13.0, *) {
            content.menuIndicator(.hidden)
        } else {
            content
        }
    }
}
#endif

// MARK: - Utility: Height measurement helper
private struct ViewHeightKey: PreferenceKey {
    static var defaultValue: CGFloat = 0
    static func reduce(value: inout CGFloat, nextValue: () -> CGFloat) {
        value = max(value, nextValue())
    }
}

private extension View {
    func measureHeight(_ binding: Binding<CGFloat>) -> some View {
        background(
            GeometryReader { proxy in
                Color.clear
                    .preference(key: ViewHeightKey.self, value: proxy.size.height)
            }
        )
        .onPreferenceChange(ViewHeightKey.self) { binding.wrappedValue = $0 }
    }
}<|MERGE_RESOLUTION|>--- conflicted
+++ resolved
@@ -703,10 +703,9 @@
                     .frame(maxWidth: .infinity)
 #if os(macOS)
                     .controlSize(.large)
-<<<<<<< HEAD
-=======
+
                     .tint(themeManager.selectedTheme.glassPalette.accent)
->>>>>>> 6c551da4
+
 #endif
                 }
 
@@ -724,10 +723,9 @@
                     .frame(maxWidth: .infinity)
 #if os(macOS)
                     .controlSize(.large)
-<<<<<<< HEAD
-=======
+
                     .tint(themeManager.selectedTheme.glassPalette.accent)
->>>>>>> 6c551da4
+
 #endif
                 }
 
@@ -1237,7 +1235,7 @@
         }
         return nil
     }
-<<<<<<< HEAD
+
 
     private func findCapsuleContainer(for segmented: NSSegmentedControl) -> NSView? {
         var current: NSView? = segmented.superview
@@ -1288,8 +1286,7 @@
     private enum AssociatedKeys {
         static var constraintCacheKey: UInt8 = 0
     }
-=======
->>>>>>> 6c551da4
+
 }
 #endif
 
